import type { Metadata } from "next";
import { Geist, Geist_Mono, Playfair_Display } from "next/font/google";
import { Suspense } from 'react';
import "./globals.css";


import Providers from "@/context/Providers";
import { Suspense } from "react";

const geistSans = Geist({
  variable: "--font-geist-sans",
  subsets: ["latin"],
});

const geistMono = Geist_Mono({
  variable: "--font-geist-mono",
  subsets: ["latin"],
});

const playfairDisplay = Playfair_Display({
  variable: "--font-playfair",
  subsets: ["latin"],
  display: "swap",
});

export const metadata: Metadata = {
  title: "ForvrMurr | Luxury Perfume Samples",
  description: "Explore coveted fragrances in 8ml portions. Smell rich. Explore more. No full bottle pressure.",
};

// Basic fallback component for the root layout suspense
const RootLoadingFallback = () => {
  return (
    <div style={{ display: 'flex', justifyContent: 'center', alignItems: 'center', height: '100vh', fontFamily: 'var(--font-geist-sans)' }}>
      <p>Loading ForvrMurr...</p>
      {/* You could add a logo or a more sophisticated skeleton here */}
    </div>
  );
};

export default function RootLayout({
  children,
}: Readonly<{
  children: React.ReactNode;
}>) {
  return (
    <html lang="en">
      <body
        className={`${geistSans.variable} ${geistMono.variable} ${playfairDisplay.variable} antialiased`}
      >
<<<<<<< HEAD
        <Suspense>
          <Providers>
            {children}
          </Providers>
        </Suspense>

=======
        <Providers>
          <Suspense fallback={<RootLoadingFallback />}>
            {children}
          </Suspense>
        </Providers>
>>>>>>> 91888bee
      </body>
    </html>
  );
}<|MERGE_RESOLUTION|>--- conflicted
+++ resolved
@@ -1,8 +1,7 @@
 import type { Metadata } from "next";
 import { Geist, Geist_Mono, Playfair_Display } from "next/font/google";
-import { Suspense } from 'react';
+import { Suspense } from "react";
 import "./globals.css";
-
 
 import Providers from "@/context/Providers";
 import { Suspense } from "react";
@@ -25,13 +24,22 @@
 
 export const metadata: Metadata = {
   title: "ForvrMurr | Luxury Perfume Samples",
-  description: "Explore coveted fragrances in 8ml portions. Smell rich. Explore more. No full bottle pressure.",
+  description:
+    "Explore coveted fragrances in 8ml portions. Smell rich. Explore more. No full bottle pressure.",
 };
 
 // Basic fallback component for the root layout suspense
 const RootLoadingFallback = () => {
   return (
-    <div style={{ display: 'flex', justifyContent: 'center', alignItems: 'center', height: '100vh', fontFamily: 'var(--font-geist-sans)' }}>
+    <div
+      style={{
+        display: "flex",
+        justifyContent: "center",
+        alignItems: "center",
+        height: "100vh",
+        fontFamily: "var(--font-geist-sans)",
+      }}
+    >
       <p>Loading ForvrMurr...</p>
       {/* You could add a logo or a more sophisticated skeleton here */}
     </div>
@@ -48,20 +56,9 @@
       <body
         className={`${geistSans.variable} ${geistMono.variable} ${playfairDisplay.variable} antialiased`}
       >
-<<<<<<< HEAD
-        <Suspense>
-          <Providers>
-            {children}
-          </Providers>
-        </Suspense>
-
-=======
         <Providers>
-          <Suspense fallback={<RootLoadingFallback />}>
-            {children}
-          </Suspense>
+          <Suspense fallback={<RootLoadingFallback />}>{children}</Suspense>
         </Providers>
->>>>>>> 91888bee
       </body>
     </html>
   );
