--- conflicted
+++ resolved
@@ -254,13 +254,13 @@
               </button>
 
               {/* Empty cart add-on section */}
-<<<<<<< HEAD
+ {/*
               <div className="mt-16 w-full">
-                {/* {emptyCartAddOns.map((addon) => (
-=======
+             {emptyCartAddOns.map((addon) => (
+
               {/* <div className="mt-16 w-full">
                 {emptyCartAddOns.map((addon) => (
->>>>>>> 0ae66946
+
                   <div
                     key={addon.id}
                     className="bg-[#faf0e2] rounded-lg p-4 mt-4 relative"
@@ -302,13 +302,12 @@
                       ))}
                     </div>
                   </div>
-<<<<<<< HEAD
-                ))} */}
+<
+             
               </div>
-=======
                 ))}
-              </div> */}
->>>>>>> 0ae66946
+              </div> 
+   ))} */}
             </div>
           ) : (
             <>
