--- conflicted
+++ resolved
@@ -46,7 +46,6 @@
             Forvr Murr is more than a perfume shop. It&apos;s a curated world of
             scent, desire, and indulgence.
           </p>
-<<<<<<< HEAD
           {/* {showButton && (
             <div className="flex justify-center md:justify-start">
               <button className="bg-[#8b0000] text-white py-3 px-6 text-xs rounded-xl transition-all hover:bg-[#6b0000] font-medium">
@@ -54,15 +53,6 @@
               </button>
             </div>
           )} */}
-=======
-          {showButton && (
-            <Link href={"/coming-soon"}>
-              <button className="bg-[#8b0000] z-50 text-nowrap w-fit text-white py-3 px-6 text-xs rounded-xl transition-all hover:bg-[#6b0000] font-medium">
-                Subscribe
-              </button>
-            </Link>
-          )}
->>>>>>> 8822902d
         </div>
       </div>
     </div>
