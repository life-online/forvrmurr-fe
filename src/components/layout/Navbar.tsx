--- conflicted
+++ resolved
@@ -2,19 +2,12 @@
 
 import React from "react";
 // Image import removed (not used)
-<<<<<<< HEAD
-import Link from "next/link";
-import { FiSearch, FiUser, FiShoppingBag } from "react-icons/fi";
-import CartOverlay from "@/components/cart/CartOverlay";
-import { useCart } from "@/context/CartContext";
-=======
 import Link from 'next/link';
 import { FiSearch, FiUser, FiShoppingBag, FiLogOut } from 'react-icons/fi';
 import CartOverlay from '@/components/cart/CartOverlay';
 import { useCart } from '@/context/CartContext';
 import { useAuth } from '@/context/AuthContext';
 import { useToast } from '@/context/ToastContext';
->>>>>>> 99452bb3
 
 const Navbar: React.FC = () => {
   const {
