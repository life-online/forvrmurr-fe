<<<<<<< HEAD
import { apiRequest } from "./api";
=======
/* eslint-disable @typescript-eslint/no-explicit-any */
import { apiRequest } from './api';
>>>>>>> c60a0b2b

export type ProductType = "prime" | "premium";

export interface ProductFilterParams {
  page?: number;
  limit?: number;
  brandId?: string;
  categoryId?: string;
  noteIds?: string[];
  type?: ProductType;
  isBestSeller?: boolean;
  isFeatured?: boolean;
  search?: string;
  scentTypeSlugs?: string | undefined;
  occasionSlugs?: string | undefined;
  fragranceFamilySlugs?: string | undefined;
  moodSlugs?: string | undefined;
}

export interface Brand {
  id: string;
  name: string;
}

export interface Category {
  id: string;
  name: string;
}

export interface Note {
  id: string;
  name: string;
}

export interface Product {
  id: string;
  name: string;
  description: string;
  nairaPrice: string;
  priceFullBottle: string | null;
  brand: Brand;
  categories: Category[];
  topNotes: Note[];
  middleNotes: Note[];
  baseNotes: Note[];
  type: "prime" | "premium";
  isBestSeller: boolean;
  isFeatured: boolean;
  imageUrls: string[];
  scentCharacteristics: any;
  inventoryQuantity: number;
  concentration: string | null;
  slug: string;
  fragranceStory: string | null;
  fragrance: any;
}

export interface ProductsResponse {
  data: Product[];
  meta: {
    total: number;
    page: number;
    limit: number;
    totalPages: number;
  };
}

const productService = {
  /**
   * Get products with optional filters
   */
  async getProducts(
    filters: ProductFilterParams = {}
  ): Promise<ProductsResponse> {
    // Convert ProductFilterParams to Record<string, string | number | boolean>
    const params: Record<string, string | number | boolean> = {};
    if (filters.page) params.page = filters.page;
    if (filters.limit) params.limit = filters.limit;
    if (filters.brandId) params.brandId = filters.brandId;
    if (filters.categoryId) params.categoryId = filters.categoryId;
    if (filters.noteIds) params.noteIds = filters.noteIds.join(",");
    if (filters.type) params.type = filters.type;
    if (filters.isBestSeller !== undefined)
      params.isBestSeller = filters.isBestSeller;
    if (filters.isFeatured !== undefined)
      params.isFeatured = filters.isFeatured;
    if (filters.search) params.search = filters.search;

    return apiRequest<ProductsResponse>("/products", {
      params,
      requiresAuth: false,
    });
  },
  async getBestSellingProducts(
    filters: ProductFilterParams = {}
  ): Promise<ProductsResponse> {
    // Convert ProductFilterParams to Record<string, string | number | boolean>
    const params: Record<string, string | number | boolean> = {};

    if (filters.type) params.type = filters.type;

    return apiRequest<ProductsResponse>("/products/bestsellers", {
      params,
      requiresAuth: false,
    });
  },
  async getFeaturedProducts(
    filters: ProductFilterParams = {}
  ): Promise<ProductsResponse> {
    // Convert ProductFilterParams to Record<string, string | number | boolean>
    const params: Record<string, string | number | boolean> = {};

    if (filters.type) params.type = filters.type;

    return apiRequest<ProductsResponse>("/products/featured", {
      params,
      requiresAuth: false,
    });
  },
  async getComprehensiveProducts(filters: ProductFilterParams = {}): Promise<ProductsResponse> {
    // Convert ProductFilterParams to Record<string, string | number | boolean>
    const params: Record<string, string | number | boolean> = {};
    if (filters.page) params.page = filters.page;
    if (filters.limit) params.limit = filters.limit;
    if (filters.brandId) params.brandId = filters.brandId;
    if (filters.categoryId) params.categoryId = filters.categoryId;
    if (filters.noteIds) params.noteIds = filters.noteIds.join(',');
    if (filters.type) params.type = filters.type;
    if (filters.isBestSeller !== undefined) params.isBestSeller = filters.isBestSeller;
    if (filters.isFeatured !== undefined) params.isFeatured = filters.isFeatured;
    if (filters.search) params.search = filters.search;
    if (filters.scentTypeSlugs) params.scentTypeSlugs = filters.scentTypeSlugs;
    if (filters.occasionSlugs) params.occasionSlugs = filters.occasionSlugs;
    if (filters.fragranceFamilySlugs) params.fragranceFamilySlugs = filters.fragranceFamilySlugs;
    if (filters.moodSlugs) params.moodSlugs = filters.moodSlugs;

    return apiRequest<ProductsResponse>('/products/filter/comprehensive', {
      params,
      requiresAuth: false
    });
  },

  /**
   * Get a single product by slug
   */
  async getProductBySlug(slug: string): Promise<Product> {
    return apiRequest<Product>(`/products/slug/${slug}`, {
      requiresAuth: false,
    });
  },

  /**
   * Get brands for filtering
   */
  async getBrands(): Promise<Brand[]> {
    return apiRequest<Brand[]>("/brands", {
      requiresAuth: false,
    });
  },

  /**
   * Get categories for filtering
   */
  async getCategories(): Promise<Category[]> {
    return apiRequest<Category[]>("/categories", {
      requiresAuth: false,
    });
  },

  /**
   * Get notes for filtering
   */
  async getNotes(): Promise<Note[]> {
    return apiRequest<Note[]>("/notes", {
      requiresAuth: false,
    });
  },
<<<<<<< HEAD
=======
  /**
   * Get fragrance families with optional pagination
   */
  async getFragranceFamilies(page: number = 1, limit: number = 20, search?: string): Promise<any> {
    const params: Record<string, string | number> = { page, limit };
    if (search) params.search = search;

    return apiRequest<any>('/products/fragrance-families', {
      params,
      requiresAuth: false
    });
  },
  /**
   * Get product occasions with optional pagination and search
   */
  async getProductOccasions(page: number = 1, limit: number = 20, search?: string): Promise<any> {
    const params: Record<string, string | number> = { page, limit };
    if (search) params.search = search;

    return apiRequest<any>('/products/occasions', {
      params,
      requiresAuth: false
    });
  },
  /**
   * Get scent types with optional pagination and search
   */
  async getScentTypes(page: number = 1, limit: number = 20, search?: string): Promise<any> {
    const params: Record<string, string | number> = { page, limit };
    if (search) params.search = search;

    return apiRequest<any>('/products/scent-types', {
      params,
      requiresAuth: false
    });
  },
  /**
   * Get product moods with optional pagination and search
   */
  async getProductMoods(page: number = 1, limit: number = 20, search?: string): Promise<any> {
    const params: Record<string, string | number> = { page, limit };
    if (search) params.search = search;

    return apiRequest<any>('/products/moods', {
      params,
      requiresAuth: false
    });
  }
>>>>>>> c60a0b2b
};

export default productService;<|MERGE_RESOLUTION|>--- conflicted
+++ resolved
@@ -1,9 +1,5 @@
-<<<<<<< HEAD
-import { apiRequest } from "./api";
-=======
 /* eslint-disable @typescript-eslint/no-explicit-any */
 import { apiRequest } from './api';
->>>>>>> c60a0b2b
 
 export type ProductType = "prime" | "premium";
 
@@ -75,9 +71,7 @@
   /**
    * Get products with optional filters
    */
-  async getProducts(
-    filters: ProductFilterParams = {}
-  ): Promise<ProductsResponse> {
+  async getProducts(filters: ProductFilterParams = {}): Promise<ProductsResponse> {
     // Convert ProductFilterParams to Record<string, string | number | boolean>
     const params: Record<string, string | number | boolean> = {};
     if (filters.page) params.page = filters.page;
@@ -91,34 +85,8 @@
     if (filters.isFeatured !== undefined)
       params.isFeatured = filters.isFeatured;
     if (filters.search) params.search = filters.search;
-
-    return apiRequest<ProductsResponse>("/products", {
-      params,
-      requiresAuth: false,
-    });
-  },
-  async getBestSellingProducts(
-    filters: ProductFilterParams = {}
-  ): Promise<ProductsResponse> {
-    // Convert ProductFilterParams to Record<string, string | number | boolean>
-    const params: Record<string, string | number | boolean> = {};
-
-    if (filters.type) params.type = filters.type;
-
-    return apiRequest<ProductsResponse>("/products/bestsellers", {
-      params,
-      requiresAuth: false,
-    });
-  },
-  async getFeaturedProducts(
-    filters: ProductFilterParams = {}
-  ): Promise<ProductsResponse> {
-    // Convert ProductFilterParams to Record<string, string | number | boolean>
-    const params: Record<string, string | number | boolean> = {};
-
-    if (filters.type) params.type = filters.type;
-
-    return apiRequest<ProductsResponse>("/products/featured", {
+    
+    return apiRequest<ProductsResponse>('/products', {
       params,
       requiresAuth: false,
     });
@@ -181,8 +149,6 @@
       requiresAuth: false,
     });
   },
-<<<<<<< HEAD
-=======
   /**
    * Get fragrance families with optional pagination
    */
@@ -231,7 +197,6 @@
       requiresAuth: false
     });
   }
->>>>>>> c60a0b2b
 };
 
 export default productService;