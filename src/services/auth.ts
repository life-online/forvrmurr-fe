--- conflicted
+++ resolved
@@ -58,13 +58,9 @@
   /**
    * Register a new user
    */
-<<<<<<< HEAD
   async register(
     userData: RegisterData
   ): Promise<{ access_token: string; user: User }> {
-=======
-  async register(userData: RegisterData): Promise<{ access_token: string; user: User }> {
->>>>>>> ce4edd1b
     // Format exactly as the successful curl request
     const payload = {
       email: String(userData.email).trim(),
@@ -72,7 +68,6 @@
       firstName: String(userData.firstName).trim(),
       lastName: String(userData.lastName).trim(),
       phoneNumber: String(userData.phoneNumber).trim(),
-<<<<<<< HEAD
       role: String(userData.role || "customer"),
     };
 
@@ -84,16 +79,6 @@
       payload
     );
 
-=======
-      role: String(userData.role || 'customer')
-    };
-    
-    console.log('Registration payload:', JSON.stringify(payload)); // For debugging
-    
-    // Make a direct fetch request to ensure exact format
-    const response = await api.post<{ access_token: string; user: User }>('/auth/register', payload);
-    
->>>>>>> ce4edd1b
     // Store access token and user data
     this.setTokens({ accessToken: response.access_token });
     this.setUser(response.user);
@@ -222,15 +207,13 @@
   },
 
   async verifyEmail(email: string, token: string): Promise<void> {
-<<<<<<< HEAD
     await api.post("/auth/verify-email", { email, token });
   },
 
-=======
-    await api.post('/auth/verify-email', { email, token });
-  },
-  
->>>>>>> ce4edd1b
+  async verifyEmail(email: string, token: string): Promise<void> {
+    await api.post("/auth/verify-email", { email, token });
+  },
+
   /**
    * Update user profile
    */
