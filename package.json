--- conflicted
+++ resolved
@@ -11,12 +11,9 @@
   "dependencies": {
     "classnames": "^2.5.1",
     "framer-motion": "^12.12.1",
-<<<<<<< HEAD
-    "frontend": "file:",
-=======
     "lodash": "^4.17.21",
     "lodash.debounce": "^4.0.8",
->>>>>>> c60a0b2b
+    "frontend": "file:",
     "next": "15.3.2",
     "react": "^19.0.0",
     "react-dom": "^19.0.0",
